--- conflicted
+++ resolved
@@ -9,14 +9,11 @@
 import { createDirectFetcher } from './adapters/direct';
 import { createZenRowsFetcher } from './adapters/zenrows';
 import { logger } from '../../utils/logger';
-<<<<<<< HEAD
 import { BreakerService } from '../breaker';
 import { config } from '../../config';
 import { sendSlackAlert } from '../slackService';
 import { nanoid } from 'nanoid';
 import { recordHttpRequest, recordBlockedRequest } from '../../utils/metrics';
-=======
->>>>>>> 8af0f2e8
 
 export type FetcherAdapter = 'direct' | 'zenrows';
 
@@ -24,7 +21,6 @@
   adapter?: FetcherAdapter;
 }
 
-<<<<<<< HEAD
 export class BreakerAwareFetcher implements IFetcher {
   private adapter: IFetcher;
   private breaker: BreakerService;
@@ -187,8 +183,6 @@
   }
 }
 
-=======
->>>>>>> 8af0f2e8
 export function createFetcher(options: FetcherFactoryOptions = {}): IFetcher {
   const adapter = options.adapter || 'direct';
 
